--- conflicted
+++ resolved
@@ -1,9 +1,5 @@
 package org.objectify.executor
-<<<<<<< HEAD
-import collection.mutable.ListBuffer
-=======
 
->>>>>>> 0463f7c3
 
 /**
  * This class is responsible for invoking instances of classes.
@@ -29,14 +25,6 @@
     4. return instance
      */
 
-<<<<<<< HEAD
-  def invoke(classes: List[Class[_ <: T]]): List[T] = {
-    val instances = ListBuffer[T]()
-    classes.foreach(klass => {
-      instances += klass.newInstance()
-    })
-    instances.toList
-=======
     // assume only one constructor
     val constructor = clazz.getConstructors.head
     val injectedValues = Injector.getInjectedResolverParams(constructor, resolverParam)
@@ -53,6 +41,5 @@
 
   def invoke[T](klass: Class[_ <: T]): T = {
     klass.newInstance()
->>>>>>> 0463f7c3
   }
-}
+}